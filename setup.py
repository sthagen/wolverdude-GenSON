--- conflicted
+++ resolved
@@ -1,6 +1,5 @@
 #!/usr/bin/env python
 from setuptools import setup
-from re import sub
 
 
 def get_long_docs(*filenames):
@@ -15,11 +14,7 @@
 
 setup(
     name='genson',
-<<<<<<< HEAD
-    version='0.2.3',
-=======
     version='1.0.0',
->>>>>>> 6a31d7ac
     description='GenSON is a powerful, user-friendly JSON Schema generator.',
     long_description=get_long_docs('README.rst', 'HISTORY.rst', 'AUTHORS.rst'),
     keywords=['json', 'schema', 'json-schema', 'jsonschema', 'object',
@@ -48,11 +43,8 @@
         'Programming Language :: Python :: 3.4',
         'Programming Language :: Python :: 3.5',
         'Programming Language :: Python :: 3.6',
-<<<<<<< HEAD
-=======
         'Programming Language :: Python :: Implementation :: CPython',
         'Programming Language :: Python :: Implementation :: PyPy',
->>>>>>> 6a31d7ac
         'Topic :: Software Development :: Libraries :: Python Modules',
         'Topic :: Utilities',
     ],
